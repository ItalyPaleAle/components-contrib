--- conflicted
+++ resolved
@@ -61,13 +61,9 @@
         - bindings.redis.v7
         - bindings.kubemq
         - bindings.rabbitmq
-<<<<<<< HEAD
         - crypto.localstorage
         - crypto.jwks
-        - pubsub.aws.snssqs
-=======
         - pubsub.aws.snssqs.docker
->>>>>>> b3a52c95
         - pubsub.hazelcast
         - pubsub.in-memory
         - pubsub.mqtt-emqx
