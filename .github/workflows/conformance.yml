# ------------------------------------------------------------
# Copyright 2021 The Dapr Authors
# Licensed under the Apache License, Version 2.0 (the "License");
# you may not use this file except in compliance with the License.
# You may obtain a copy of the License at
#     http://www.apache.org/licenses/LICENSE-2.0
# Unless required by applicable law or agreed to in writing, software
# distributed under the License is distributed on an "AS IS" BASIS,
# WITHOUT WARRANTIES OR CONDITIONS OF ANY KIND, either express or implied.
# See the License for the specific language governing permissions and
# limitations under the License.
# ------------------------------------------------------------

name: Components Conformance Tests

on:
  repository_dispatch:
    types: [conformance-test]
  workflow_dispatch:
  merge_group:
  schedule:
    - cron: '0 */8 * * *'
  push:
    branches:
      - 'release-*'
  pull_request:
    branches:
      - 'master'
      - 'release-*'

env:
  # Only specify a major version, such as 1.20
  GO_VERSION: '1.19'

jobs:
  # Based on whether this is a PR or a scheduled run, we will run a different
  # subset of the conformance tests. This allows all the tests not requiring
  # secrets to be executed on pull requests.
  generate-matrix:
    runs-on: ubuntu-22.04
    steps:
    - name: Parse repository_dispatch payload
      if: github.event_name == 'repository_dispatch'
      working-directory: ${{ github.workspace }}
      run: |
        if [ ${{ github.event.client_payload.command }} = "ok-to-test" ]; then
          echo "CHECKOUT_REF=${{ github.event.client_payload.pull_head_ref }}" >> $GITHUB_ENV
          echo "PR_NUMBER=${{ github.event.client_payload.issue.number }}" >> $GITHUB_ENV
        fi

    - name: Check out code
      uses: actions/checkout@v3
      with:
        repository: ${{ env.CHECKOUT_REPO }}
        ref: ${{ env.CHECKOUT_REF }}

<<<<<<< HEAD
    - name: Specify components not requiring secrets nor certs
      id: pr-components
      run: |
        PR_COMPONENTS=$(yq -I0 --tojson eval - << EOF
        - bindings.cron
        - bindings.http
        - bindings.influx
        - bindings.kafka-wurstmeister
        - bindings.kafka-confluent
        - bindings.mqtt3-emqx
        - bindings.mqtt3-mosquitto
        - bindings.mqtt3-vernemq
        - bindings.postgres
        - bindings.redis.v6
        - bindings.redis.v7
        - bindings.kubemq
        - bindings.rabbitmq
        - crypto.localstorage
        - crypto.jwks
        - pubsub.aws.snssqs.docker
        - configuration.redis.v6
        - configuration.redis.v7
        - pubsub.hazelcast
        - pubsub.in-memory
        - pubsub.mqtt3-emqx
        - pubsub.mqtt3-vernemq
        - pubsub.natsstreaming
        - pubsub.pulsar
        - pubsub.rabbitmq
        - pubsub.redis.v6
        - pubsub.kafka-wurstmeister
        - pubsub.kafka-confluent
        - pubsub.kubemq
        - pubsub.solace
        - secretstores.kubernetes
        - secretstores.localenv
        - secretstores.localfile
        - secretstores.hashicorp.vault
        - state.cassandra
        - state.memcached
        - state.mongodb
        - state.mysql.mysql
        - state.mysql.mariadb
        - state.postgresql
        - state.redis.v6
        - state.redis.v7
        - state.sqlite
        - state.sqlserver
        - state.in-memory
        - state.cockroachdb
        - workflows.temporal
        - state.rethinkdb
        EOF
        )
        echo "pr-components=$PR_COMPONENTS" >> $GITHUB_OUTPUT

    - name: Specify components requiring secrets or certs
      id: cron-components
=======
    - name: Generate test matrix
      id: generate-matrix
      env:
        VAULT_NAME: ${{ secrets.AZURE_KEYVAULT }}
>>>>>>> 830d85ad
      run: |
        if [ -z "$VAULT_NAME" ]; then
          # Do not include cloud tests when credentials are not available
          node .github/scripts/test-info.mjs conformance false
        else
          # Include cloud tests
          node .github/scripts/test-info.mjs conformance true
        fi
<<<<<<< HEAD
        # Unfortunately, Azure secrets can't have underscores in
        # names, while environment variables with hyphens ('-') are
        # troublesome.
        #
        # We work around here by leveraging the fact that
        # environment variable names are case sensitive, so
        # CamelCase would still work.
        #
        # That is slightly better than something like
        # AZURECOSMOSDBMASTERKEY, which is extremely hard to read
        # and errorprone.
        #
        # Only list the secrets you need for the component.
        CRON_COMPONENTS=$(yq -I0 --tojson eval - << EOF
        - component: state.azure.blobstorage
          required-secrets: AzureBlobStorageAccessKey,AzureBlobStorageAccount
        - component: state.azure.cosmosdb
          required-secrets: AzureCosmosDBMasterKey,AzureCosmosDBUrl,AzureCosmosDB,AzureCosmosDBCollection
        - component: state.azure.sql
          required-secrets: AzureResourceGroupName, AzureSqlServerName, AzureSqlServerConnectionString
        - component: state.azure.tablestorage.storage
          required-secrets: AzureBlobStorageAccessKey,AzureBlobStorageAccount
        - component: state.azure.tablestorage.cosmosdb
          required-secrets: AzureCosmosDBTableAPI,AzureCosmosDBTableAPIMasterKey
        - component: pubsub.azure.eventhubs
          required-secrets: AzureEventHubsPubsubNamespaceConnectionString,AzureEventHubsPubsubConsumerGroup,AzureBlobStorageAccessKey,AzureBlobStorageAccount,AzureEventHubsPubsubContainer
        - component: pubsub.azure.servicebus.topics
          required-secrets: AzureServiceBusConnectionString
        - component: pubsub.azure.servicebus.queues
          required-secrets: AzureServiceBusConnectionString
        - component: bindings.azure.blobstorage
          required-secrets: AzureBlobStorageAccessKey,AzureBlobStorageAccount
        - component: bindings.azure.eventgrid
          required-secrets: AzureEventGridNgrokToken,AzureEventGridAccessKey,AzureEventGridTopicEndpoint,AzureEventGridScope,AzureEventGridClientSecret,AzureEventGridClientId,AzureEventGridTenantId,AzureEventGridSubscriptionId
        - component: bindings.azure.eventhubs
          required-secrets: AzureEventHubsBindingsConnectionString,AzureEventHubsBindingsConsumerGroup,AzureBlobStorageAccessKey,AzureBlobStorageAccount,AzureEventHubsBindingsContainer
        - component: bindings.azure.servicebusqueues
          required-secrets: AzureServiceBusConnectionString
        - component: bindings.azure.storagequeues
          required-secrets: AzureBlobStorageAccessKey,AzureBlobStorageAccount,AzureBlobStorageQueue
        - component: crypto.azure.keyvault
          required-secrets: AzureKeyVaultName,AzureKeyVaultTenantId,AzureKeyVaultServicePrincipalClientId,AzureKeyVaultServicePrincipalClientSecret
        - component: secretstores.azure.keyvault.certificate
          required-secrets: AzureKeyVaultName,AzureKeyVaultTenantId,AzureKeyVaultClientId
          required-certs: AzureKeyVaultCert
        - component: secretstores.azure.keyvault.serviceprincipal
          required-secrets: AzureKeyVaultName,AzureKeyVaultTenantId,AzureKeyVaultServicePrincipalClientId,AzureKeyVaultServicePrincipalClientSecret
        - component: bindings.azure.cosmosdb
          required-secrets: AzureCosmosDBMasterKey,AzureCosmosDBUrl,AzureCosmosDB,AzureCosmosDBCollection
        - component: pubsub.aws.snssqs.terraform
          terraform-dir: pubsub/aws/snssqs
        - component: state.aws.dynamodb.terraform
          terraform-dir: state/aws/dynamodb
        - component: state.cloudflare.workerskv
        EOF
        )
        echo "cron-components=$CRON_COMPONENTS" >> $GITHUB_OUTPUT
=======
>>>>>>> 830d85ad

    - name: Create PR comment
      if: env.PR_NUMBER != ''
      uses: artursouza/sticky-pull-request-comment@da9e86aa2a80e4ae3b854d251add33bd6baabcba
      with:
        header: ${{ github.run_id }}
        number: ${{ env.PR_NUMBER }}
        GITHUB_TOKEN: ${{ secrets.DAPR_BOT_TOKEN }}
        message: |
          # Components conformance test

          🔗 **[Link to Action run](${{ github.server_url }}/${{ github.repository }}/actions/runs/${{ github.run_id }})**

          Commit ref: ${{ env.CHECKOUT_REF }}

    outputs:
      test-matrix: ${{ steps.generate-matrix.outputs.test-matrix }}

  conformance:
    name: ${{ matrix.component }} conformance
    runs-on: ubuntu-22.04
    env:
      UNIQUE_ID: ${{github.run_id}}-${{github.run_attempt}}
    defaults:
      run:
        shell: bash

    needs: 
      - generate-matrix

    strategy:
      fail-fast: false # Keep running even if one component fails
      matrix: 
        include: ${{ fromJson(needs.generate-matrix.outputs.test-matrix) }}

    steps:
    - name: Set default payload repo and ref
      working-directory: ${{ github.workspace }}
      run: |
        echo "CHECKOUT_REPO=${{ github.repository }}" >> $GITHUB_ENV
        echo "CHECKOUT_REF=${{ github.ref }}" >> $GITHUB_ENV

    - name: Parse repository_dispatch payload
      if: github.event_name == 'repository_dispatch'
      working-directory: ${{ github.workspace }}
      run: |
        if [ ${{ github.event.client_payload.command }} = "ok-to-test" ]; then
          echo "CHECKOUT_REPO=${{ github.event.client_payload.pull_head_repo }}" >> $GITHUB_ENV
          echo "CHECKOUT_REF=${{ github.event.client_payload.pull_head_ref }}" >> $GITHUB_ENV
          echo "PR_NUMBER=${{ github.event.client_payload.issue.number }}" >> $GITHUB_ENV
        fi

    - name: Check out code
      uses: actions/checkout@v3
      with:
        repository: ${{ env.CHECKOUT_REPO }}
        ref: ${{ env.CHECKOUT_REF }}

    - name: Setup test environment
      run: |
        # Output file
        echo "TEST_OUTPUT_FILE_PREFIX=$GITHUB_WORKSPACE/test_report" >> $GITHUB_ENV

        # Current time (used by Terraform)
        echo "CURRENT_TIME=$(date --rfc-3339=date)" >> ${GITHUB_ENV}

    - uses: Azure/login@v1
      if: matrix.required-secrets != ''
      with:
        creds: ${{ secrets.AZURE_CREDENTIALS }}

    # Set this GitHub secret to your KeyVault, and grant the KeyVault policy to your Service Principal:
    #    az keyvault set-policy -n $AZURE_KEYVAULT --secret-permissions get list --spn $SPN_CLIENT_ID
    # Using az cli to query keyvault as Azure/get-keyvault-secrets@v1 is deprecated
    - name: Setup secrets
      if: matrix.required-secrets != ''
      env:
        VAULT_NAME: ${{ secrets.AZURE_KEYVAULT }}
      run: |
        secrets="${{ matrix.required-secrets }}"
        for secretName in $(echo -n $secrets | tr ',' ' '); do
          value=$(az keyvault secret show \
            --name $secretName \
            --vault-name $VAULT_NAME \
            --query value \
            --output tsv)
          echo "::add-mask::$value"
          echo "$secretName=$value" >> $GITHUB_OUTPUT
          echo "$secretName=$value" >> $GITHUB_ENV
        done

    # Download the required certificates into files, and set env var pointing to their names
    - name: Setup certs
      if: matrix.required-certs != ''
      run: |
        for CERT_NAME in $(echo "${{ matrix.required-certs }}" | sed 's/,/ /g'); do
          CERT_FILE=$(mktemp --suffix .pfx)
          echo "Downloading cert $CERT_NAME into file $CERT_FILE"
          rm $CERT_FILE && \
            az keyvault secret download --vault-name ${{ secrets.AZURE_KEYVAULT }} --name $CERT_NAME --encoding base64 --file $CERT_FILE
          echo 'Setting $CERT_NAME to' "$CERT_FILE"
          echo "$CERT_NAME=$CERT_FILE" >> $GITHUB_ENV
        done

    - name: Setup Terraform
      if: matrix.require-terraform == 'true'
      uses: hashicorp/setup-terraform@v2.0.3

    - name: Set Cloudflare env vars
      if: matrix.require-cloudflare-credentials == 'true'
      run: |
        echo "CLOUDFLARE_ACCOUNT_ID=${{ secrets.CLOUDFLARE_ACCOUNT_ID }}" >> $GITHUB_ENV
        echo "CLOUDFLARE_API_TOKEN=${{ secrets.CLOUDFLARE_API_TOKEN }}" >> $GITHUB_ENV

    - name: Set AWS env vars
      if: matrix.require-aws-credentials == 'true'
      run: |
        echo "AWS_ACCESS_KEY=${{ secrets.AWS_ACCESS_KEY }}" >> $GITHUB_ENV
        echo "AWS_SECRET_KEY=${{ secrets.AWS_SECRET_KEY }}" >> $GITHUB_ENV

    - name: Configure AWS Credentials
      if: matrix.require-aws-credentials == 'true'
      # TODO: Remove "v1-node16" when v2 is released
      # See: https://github.com/aws-actions/configure-aws-credentials/issues/489
      uses: aws-actions/configure-aws-credentials@v1-node16
      with:
        aws-access-key-id: ${{ secrets.AWS_ACCESS_KEY }}
        aws-secret-access-key: ${{ secrets.AWS_SECRET_KEY }}
        aws-region: us-west-1

    - name: Start MongoDB
      if: matrix.mongodb-version != ''
      uses: supercharge/mongodb-github-action@1.8.0
      with:
        mongodb-version: ${{ matrix.mongodb-version }}
        mongodb-replica-set: test-rs

    - name: Set up Go
      uses: actions/setup-go@v3
      with:
        go-version: '^${{ env.GO_VERSION }}'

    - name: Install Node.js ${{ matrix.nodejs-version }}
      if: matrix.nodejs-version != ''
      uses: actions/setup-node@v3
      with:
        node-version: ${{ matrix.nodejs-version }}

    - name: Start KinD
      uses: helm/kind-action@v1.5.0
      if: matrix.require-kind == 'true'

    - name: Download Go dependencies
      run: |
        go mod download
        go install gotest.tools/gotestsum@latest

    - name: Run setup script
      if: matrix.setup-script != ''
      run: .github/scripts/components-scripts/${{ matrix.setup-script }}

    - name: Catch setup failures
      if: failure()
      run: |
        echo "CONFORMANCE_FAILURE=true" >> $GITHUB_ENV

    - name: Run tests
      continue-on-error: true
      run: |
        set -e 
        KIND=$(echo ${{ matrix.component }} | cut -d. -f1)
        NAME=$(echo ${{ matrix.component }} | cut -d. -f2-)
        KIND_UPPER="$(tr '[:lower:]' '[:upper:]' <<< ${KIND:0:1})${KIND:1}"

        if [ "${KIND}" = "secretstores" ]; then
          KIND_UPPER=SecretStore
        fi

        echo "Running tests for Test${KIND_UPPER}Conformance/${KIND}/${NAME} ... "

        set +e
        gotestsum --jsonfile ${{ env.TEST_OUTPUT_FILE_PREFIX }}_conformance.json \
          --junitfile ${{ env.TEST_OUTPUT_FILE_PREFIX }}_conformance.xml --format standard-verbose -- \
          -p 2 -count=1 -timeout=15m -tags=conftests ./tests/conformance --run="Test${KIND_UPPER}Conformance/${NAME}"

        status=$?
        echo "Completed tests for Test${KIND_UPPER}Conformance/${KIND}/${NAME} ... "
        if test $status -ne 0; then
          echo "Setting CONFORMANCE_FAILURE"
          echo "CONFORMANCE_FAILURE=true" >> $GITHUB_ENV
        fi
        set -e

        # Fail the step if we found no test to run
        if grep -q "warning: no tests to run" ${{ env.TEST_OUTPUT_FILE_PREFIX }}_conformance.json ; then
          echo "::error:: No test was found for component ${{ matrix.component }}"
          exit -1
        fi

    - name: Delete downloaded up certs
      if: always() && matrix.required-certs != ''
      run: |
        for CERT_NAME in $(echo "${{ matrix.required-certs }}" | sed 's/,/ /g'); do
          CERT_FILE=$(printenv $CERT_NAME)

          echo "Cleaning up the certificate file $CERT_FILE..."
          rm $CERT_FILE || true
        done

    - name: Check conformance test passed
      continue-on-error: false
      run: |
        echo "CONFORMANCE_FAILURE=$CONFORMANCE_FAILURE"
        if [[ -v CONFORMANCE_FAILURE ]]; then
          exit 1
        fi

    - name: Prepare test result info
      if: always()
      run: |
        mkdir -p tmp/result_files
        echo "Writing to tmp/result_files/${{ matrix.component }}.txt"
        if [[ "${{ env.CONFORMANCE_FAILURE }}" == "true" ]]; then
          echo "0" >> "tmp/result_files/${{ matrix.component }}.txt"
        else
          echo "1" >> "tmp/result_files/${{ matrix.component }}.txt"
        fi

    - name: Upload result files
      uses: actions/upload-artifact@v3
      if: always()
      with:
        name: result_files
        path: tmp/result_files
        retention-days: 1

    # Upload logs for test analytics to consume
    - name: Upload test results
      if: always()
      uses: actions/upload-artifact@master
      with:
        name: ${{ matrix.component }}_conformance_test
        path: ${{ env.TEST_OUTPUT_FILE_PREFIX }}_conformance.*

    - name: Run destroy script
      if: always() && matrix.destroy-script != ''
      run: .github/scripts/components-scripts/${{ matrix.destroy-script }}

  post_job:
    name: Post-completion
    runs-on: ubuntu-22.04
    if: always()
    needs:
      - conformance
      - generate-matrix
    steps:
      - name: Parse repository_dispatch payload
        if: github.event_name == 'repository_dispatch'
        working-directory: ${{ github.workspace }}
        run: |
          if [ ${{ github.event.client_payload.command }} = "ok-to-test" ]; then
            echo "CHECKOUT_REF=${{ github.event.client_payload.pull_head_ref }}" >> $GITHUB_ENV
            echo "PR_NUMBER=${{ github.event.client_payload.issue.number }}" >> $GITHUB_ENV
          fi

      - name: Download test result artifact
        if: always() && env.PR_NUMBER != ''
        uses: actions/download-artifact@v3
        continue-on-error: true
        id: testresults
        with:
          name: result_files
          path: tmp/result_files

      - name: Build message
        if: always() && env.PR_NUMBER != ''
        # Abusing of the github-script action to be able to write this in JS
        uses: actions/github-script@v6
        with:
          script: |
            const allComponents = JSON.parse('${{ needs.generate-matrix.outputs.test-matrix }}')
            const basePath = '${{ steps.testresults.outputs.download-path }}'
            const testType = 'conformance'

            const fs = require('fs')
            const path = require('path')

            let message = `# Components ${testType} test

            🔗 **[Link to Action run](${{ github.server_url }}/${{ github.repository }}/actions/runs/${{ github.run_id }})**

            Commit ref: ${{ env.CHECKOUT_REF }}`

            let allSuccess = true
            let allFound = true
            let notSuccess = []
            let notFound = []
            for (let i = 0; i < allComponents.length; i++) {
                let component = allComponents[i]
                if (!component) {
                    continue
                }
                if (typeof component == 'object') {
                    component = component.component
                }
                let found = false
                let success = false
                try {
                    let read = fs.readFileSync(path.join(basePath, component + '.txt'), 'utf8')
                    read = read.split('\n')[0]
                    switch (read) {
                        case '1':
                            found = true
                            success = true
                            break
                        case '0':
                            found = true
                            success = false
                    }
                } catch (e) {
                    // ignore errors, leave found = false
                }

                if (!found) {
                    allFound = false
                    notFound.push(component)
                }
                if (!success) {
                    allSuccess = false
                    notSuccess.push(component)
                }
            }

            if (allSuccess) {
                if (allFound) {
                    message += '\n\n' + `# ✅ All ${testType} tests passed

            All tests have reported a successful status` + '\n\n'
                } else {
                    message += '\n\n' + `# ⚠️ Some ${testType} tests did not report status

            Although there were no failures reported, some tests did not report a status:` + '\n\n'
                    for (let i = 0; i < notFound.length; i++) {
                        message += '- ' + notFound[i] + '\n'
                    }
                    message += '\n'
                }
            } else {
                message += '\n\n' + `# ❌ Some ${testType} tests failed

            These tests failed:` + '\n\n'
                for (let i = 0; i < notSuccess.length; i++) {
                    message += '- ' + notSuccess[i] + '\n'
                }
                message += '\n'

                if (!allFound) {
                    message += 'Additionally, some tests did not report a status:\n\n'
                    for (let i = 0; i < notFound.length; i++) {
                        message += '- ' + notFound[i] + '\n'
                    }
                    message += '\n'
                }
            }

            fs.writeFileSync('message.txt', message)

      - name: Replace PR comment
        if: env.PR_NUMBER != ''
        uses: artursouza/sticky-pull-request-comment@da9e86aa2a80e4ae3b854d251add33bd6baabcba
        with:
          header: ${{ github.run_id }}
          number: ${{ env.PR_NUMBER }}
          GITHUB_TOKEN: ${{ secrets.DAPR_BOT_TOKEN }}
          path: message.txt<|MERGE_RESOLUTION|>--- conflicted
+++ resolved
@@ -54,71 +54,10 @@
         repository: ${{ env.CHECKOUT_REPO }}
         ref: ${{ env.CHECKOUT_REF }}
 
-<<<<<<< HEAD
-    - name: Specify components not requiring secrets nor certs
-      id: pr-components
-      run: |
-        PR_COMPONENTS=$(yq -I0 --tojson eval - << EOF
-        - bindings.cron
-        - bindings.http
-        - bindings.influx
-        - bindings.kafka-wurstmeister
-        - bindings.kafka-confluent
-        - bindings.mqtt3-emqx
-        - bindings.mqtt3-mosquitto
-        - bindings.mqtt3-vernemq
-        - bindings.postgres
-        - bindings.redis.v6
-        - bindings.redis.v7
-        - bindings.kubemq
-        - bindings.rabbitmq
-        - crypto.localstorage
-        - crypto.jwks
-        - pubsub.aws.snssqs.docker
-        - configuration.redis.v6
-        - configuration.redis.v7
-        - pubsub.hazelcast
-        - pubsub.in-memory
-        - pubsub.mqtt3-emqx
-        - pubsub.mqtt3-vernemq
-        - pubsub.natsstreaming
-        - pubsub.pulsar
-        - pubsub.rabbitmq
-        - pubsub.redis.v6
-        - pubsub.kafka-wurstmeister
-        - pubsub.kafka-confluent
-        - pubsub.kubemq
-        - pubsub.solace
-        - secretstores.kubernetes
-        - secretstores.localenv
-        - secretstores.localfile
-        - secretstores.hashicorp.vault
-        - state.cassandra
-        - state.memcached
-        - state.mongodb
-        - state.mysql.mysql
-        - state.mysql.mariadb
-        - state.postgresql
-        - state.redis.v6
-        - state.redis.v7
-        - state.sqlite
-        - state.sqlserver
-        - state.in-memory
-        - state.cockroachdb
-        - workflows.temporal
-        - state.rethinkdb
-        EOF
-        )
-        echo "pr-components=$PR_COMPONENTS" >> $GITHUB_OUTPUT
-
-    - name: Specify components requiring secrets or certs
-      id: cron-components
-=======
     - name: Generate test matrix
       id: generate-matrix
       env:
         VAULT_NAME: ${{ secrets.AZURE_KEYVAULT }}
->>>>>>> 830d85ad
       run: |
         if [ -z "$VAULT_NAME" ]; then
           # Do not include cloud tests when credentials are not available
@@ -127,66 +66,6 @@
           # Include cloud tests
           node .github/scripts/test-info.mjs conformance true
         fi
-<<<<<<< HEAD
-        # Unfortunately, Azure secrets can't have underscores in
-        # names, while environment variables with hyphens ('-') are
-        # troublesome.
-        #
-        # We work around here by leveraging the fact that
-        # environment variable names are case sensitive, so
-        # CamelCase would still work.
-        #
-        # That is slightly better than something like
-        # AZURECOSMOSDBMASTERKEY, which is extremely hard to read
-        # and errorprone.
-        #
-        # Only list the secrets you need for the component.
-        CRON_COMPONENTS=$(yq -I0 --tojson eval - << EOF
-        - component: state.azure.blobstorage
-          required-secrets: AzureBlobStorageAccessKey,AzureBlobStorageAccount
-        - component: state.azure.cosmosdb
-          required-secrets: AzureCosmosDBMasterKey,AzureCosmosDBUrl,AzureCosmosDB,AzureCosmosDBCollection
-        - component: state.azure.sql
-          required-secrets: AzureResourceGroupName, AzureSqlServerName, AzureSqlServerConnectionString
-        - component: state.azure.tablestorage.storage
-          required-secrets: AzureBlobStorageAccessKey,AzureBlobStorageAccount
-        - component: state.azure.tablestorage.cosmosdb
-          required-secrets: AzureCosmosDBTableAPI,AzureCosmosDBTableAPIMasterKey
-        - component: pubsub.azure.eventhubs
-          required-secrets: AzureEventHubsPubsubNamespaceConnectionString,AzureEventHubsPubsubConsumerGroup,AzureBlobStorageAccessKey,AzureBlobStorageAccount,AzureEventHubsPubsubContainer
-        - component: pubsub.azure.servicebus.topics
-          required-secrets: AzureServiceBusConnectionString
-        - component: pubsub.azure.servicebus.queues
-          required-secrets: AzureServiceBusConnectionString
-        - component: bindings.azure.blobstorage
-          required-secrets: AzureBlobStorageAccessKey,AzureBlobStorageAccount
-        - component: bindings.azure.eventgrid
-          required-secrets: AzureEventGridNgrokToken,AzureEventGridAccessKey,AzureEventGridTopicEndpoint,AzureEventGridScope,AzureEventGridClientSecret,AzureEventGridClientId,AzureEventGridTenantId,AzureEventGridSubscriptionId
-        - component: bindings.azure.eventhubs
-          required-secrets: AzureEventHubsBindingsConnectionString,AzureEventHubsBindingsConsumerGroup,AzureBlobStorageAccessKey,AzureBlobStorageAccount,AzureEventHubsBindingsContainer
-        - component: bindings.azure.servicebusqueues
-          required-secrets: AzureServiceBusConnectionString
-        - component: bindings.azure.storagequeues
-          required-secrets: AzureBlobStorageAccessKey,AzureBlobStorageAccount,AzureBlobStorageQueue
-        - component: crypto.azure.keyvault
-          required-secrets: AzureKeyVaultName,AzureKeyVaultTenantId,AzureKeyVaultServicePrincipalClientId,AzureKeyVaultServicePrincipalClientSecret
-        - component: secretstores.azure.keyvault.certificate
-          required-secrets: AzureKeyVaultName,AzureKeyVaultTenantId,AzureKeyVaultClientId
-          required-certs: AzureKeyVaultCert
-        - component: secretstores.azure.keyvault.serviceprincipal
-          required-secrets: AzureKeyVaultName,AzureKeyVaultTenantId,AzureKeyVaultServicePrincipalClientId,AzureKeyVaultServicePrincipalClientSecret
-        - component: bindings.azure.cosmosdb
-          required-secrets: AzureCosmosDBMasterKey,AzureCosmosDBUrl,AzureCosmosDB,AzureCosmosDBCollection
-        - component: pubsub.aws.snssqs.terraform
-          terraform-dir: pubsub/aws/snssqs
-        - component: state.aws.dynamodb.terraform
-          terraform-dir: state/aws/dynamodb
-        - component: state.cloudflare.workerskv
-        EOF
-        )
-        echo "cron-components=$CRON_COMPONENTS" >> $GITHUB_OUTPUT
-=======
->>>>>>> 830d85ad
 
     - name: Create PR comment
       if: env.PR_NUMBER != ''
