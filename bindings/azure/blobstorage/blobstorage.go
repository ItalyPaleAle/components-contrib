--- conflicted
+++ resolved
@@ -22,15 +22,11 @@
 	"io"
 	"net/url"
 	"strconv"
-<<<<<<< HEAD
-=======
 	"strings"
->>>>>>> 11405e29
 	"time"
 
 	"github.com/Azure/azure-storage-blob-go/azblob"
 	"github.com/google/uuid"
-	"github.com/mitchellh/mapstructure"
 
 	azauth "github.com/dapr/components-contrib/authentication/azure"
 	"github.com/dapr/components-contrib/bindings"
@@ -158,12 +154,6 @@
 
 func (a *AzureBlobStorage) parseMetadata(metadata bindings.Metadata) (*blobStorageMetadata, error) {
 	var m blobStorageMetadata
-<<<<<<< HEAD
-	err := mapstructure.WeakDecode(metadata.Properties, &m)
-	if err != nil {
-		return nil, err
-=======
-
 	if val, ok := mdutils.GetMetadataProperty(metadata.Properties, azauth.StorageAccountNameKeys...); ok && val != "" {
 		m.AccountName = val
 	} else {
@@ -183,7 +173,6 @@
 			return nil, fmt.Errorf("invalid getBlobRetryCount field from metadata")
 		}
 		m.GetBlobRetryCount = n
->>>>>>> 11405e29
 	}
 
 	m.DecodeBase64 = false
