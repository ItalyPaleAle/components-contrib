--- conflicted
+++ resolved
@@ -22,7 +22,6 @@
 	"time"
 
 	"github.com/Azure/azure-storage-queue-go/azqueue"
-	"github.com/mitchellh/mapstructure"
 
 	azauth "github.com/dapr/components-contrib/authentication/azure"
 	"github.com/dapr/components-contrib/bindings"
@@ -177,19 +176,11 @@
 }
 
 type storageQueuesMetadata struct {
-<<<<<<< HEAD
-	AccountKey    string `json:"storageAccessKey" mapstructure:"storageAccessKey"`
-	QueueName     string `json:"queue" mapstructure:"queue"`
-	QueueEndpoint string `json:"queueEndpointUrl" mapstructure:"queueEndpointUrl"`
-	AccountName   string `json:"storageAccount" mapstructure:"storageAccount"`
-	DecodeBase64  string `json:"decodeBase64" mapstructure:"decodeBase64"`
-=======
-	AccountKey    string `json:"storageAccessKey"`
-	QueueName     string `json:"queue"`
-	QueueEndpoint string `json:"queueEndpointUrl"`
-	AccountName   string `json:"storageAccount"`
-	DecodeBase64  bool   `json:"decodeBase64"`
->>>>>>> 11405e29
+	AccountKey    string
+	QueueName     string
+	QueueEndpoint string
+	AccountName   string
+	DecodeBase64  bool
 	ttl           *time.Duration
 }
 
@@ -206,11 +197,6 @@
 	}
 	a.metadata = meta
 
-<<<<<<< HEAD
-	decodeBase64 := utils.IsTruthy(a.metadata.DecodeBase64)
-
-=======
->>>>>>> 11405e29
 	endpoint := ""
 	if a.metadata.QueueEndpoint != "" {
 		endpoint = a.metadata.QueueEndpoint
@@ -226,11 +212,6 @@
 
 func (a *AzureStorageQueues) parseMetadata(metadata bindings.Metadata) (*storageQueuesMetadata, error) {
 	var m storageQueuesMetadata
-<<<<<<< HEAD
-	err := mapstructure.WeakDecode(metadata.Properties, &m)
-	if err != nil {
-		return nil, err
-=======
 	// AccountKey is parsed in azauth
 
 	if val, ok := mdutils.GetMetadataProperty(metadata.Properties, azauth.StorageAccountNameKeys...); ok && val != "" {
@@ -249,15 +230,7 @@
 		m.QueueEndpoint = val
 	}
 
-	m.DecodeBase64 = false
-	if val, ok := metadata.Properties["decodeBase64"]; ok {
-		n, err := strconv.ParseBool(val)
-		if err != nil {
-			return nil, fmt.Errorf("invalid decodeBase64 field from metadata")
-		}
-		m.DecodeBase64 = n
->>>>>>> 11405e29
-	}
+	m.DecodeBase64 = utils.IsTruthy(metadata.Properties["decodeBase64"])
 
 	ttl, ok, err := contrib_metadata.TryGetTTL(metadata.Properties)
 	if err != nil {
