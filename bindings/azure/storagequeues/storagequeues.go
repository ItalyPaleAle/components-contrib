/*
Copyright 2021 The Dapr Authors
Licensed under the Apache License, Version 2.0 (the "License");
you may not use this file except in compliance with the License.
You may obtain a copy of the License at
    http://www.apache.org/licenses/LICENSE-2.0
Unless required by applicable law or agreed to in writing, software
distributed under the License is distributed on an "AS IS" BASIS,
WITHOUT WARRANTIES OR CONDITIONS OF ANY KIND, either express or implied.
See the License for the specific language governing permissions and
limitations under the License.
*/

package storagequeues

import (
	"context"
	"encoding/base64"
	"fmt"
	"net/url"
	"strconv"
	"time"

	"github.com/Azure/azure-storage-queue-go/azqueue"

	azauth "github.com/dapr/components-contrib/authentication/azure"
	"github.com/dapr/components-contrib/bindings"
	"github.com/dapr/components-contrib/internal/utils"
	contrib_metadata "github.com/dapr/components-contrib/metadata"
	mdutils "github.com/dapr/components-contrib/metadata"
	"github.com/dapr/kit/logger"
)

const (
	defaultTTL = time.Minute * 10
)

type consumer struct {
	callback bindings.Handler
}

// QueueHelper enables injection for testnig.
type QueueHelper interface {
	Init(metadata bindings.Metadata) (*storageQueuesMetadata, error)
	Write(ctx context.Context, data []byte, ttl *time.Duration) error
	Read(ctx context.Context, consumer *consumer) error
}

// AzureQueueHelper concrete impl of queue helper.
type AzureQueueHelper struct {
	queueURL     azqueue.QueueURL
	logger       logger.Logger
	decodeBase64 bool
}

// Init sets up this helper.
func (d *AzureQueueHelper) Init(metadata bindings.Metadata) (*storageQueuesMetadata, error) {
	m, err := parseMetadata(metadata)
	if err != nil {
		return nil, err
	}

	credential, env, err := azauth.GetAzureStorageQueueCredentials(d.logger, m.AccountName, metadata.Properties)
	if err != nil {
		return nil, fmt.Errorf("invalid credentials with error: %s", err.Error())
	}

	userAgent := "dapr-" + logger.DaprVersion
	pipelineOptions := azqueue.PipelineOptions{
		Telemetry: azqueue.TelemetryOptions{
			Value: userAgent,
		},
	}
<<<<<<< HEAD
	d.queueURL = azqueue.NewQueueURL(*u, azqueue.NewPipeline(credential, pipelineOptions))
	_, err = d.queueURL.Create(context.Background(), azqueue.Metadata{})
=======
	p := azqueue.NewPipeline(credential, pipelineOptions)

	d.decodeBase64 = m.DecodeBase64

	if m.QueueEndpoint != "" {
		URL, parseErr := url.Parse(fmt.Sprintf("%s/%s/%s", m.QueueEndpoint, m.AccountName, m.QueueName))
		if parseErr != nil {
			return nil, parseErr
		}
		d.queueURL = azqueue.NewQueueURL(*URL, p)
	} else {
		URL, _ := url.Parse(fmt.Sprintf("https://%s.queue.%s/%s", m.AccountName, env.StorageEndpointSuffix, m.QueueName))
		d.queueURL = azqueue.NewQueueURL(*URL, p)
	}

	ctx, cancel := context.WithTimeout(context.Background(), 2*time.Minute)
	_, err = d.queueURL.Create(ctx, azqueue.Metadata{})
	cancel()
>>>>>>> a193cc1e
	if err != nil {
		return nil, err
	}

	return m, nil
}

func (d *AzureQueueHelper) Write(ctx context.Context, data []byte, ttl *time.Duration) error {
	messagesURL := d.queueURL.NewMessagesURL()

	s, err := strconv.Unquote(string(data))
	if err != nil {
		s = string(data)
	}

	if ttl == nil {
		ttlToUse := defaultTTL
		ttl = &ttlToUse
	}
	_, err = messagesURL.Enqueue(ctx, s, time.Second*0, *ttl)

	return err
}

func (d *AzureQueueHelper) Read(ctx context.Context, consumer *consumer) error {
	messagesURL := d.queueURL.NewMessagesURL()
	res, err := messagesURL.Dequeue(ctx, 1, time.Second*30)
	if err != nil {
		return err
	}
	if res.NumMessages() == 0 {
		// Queue was empty so back off by 10 seconds before trying again
		time.Sleep(10 * time.Second)
		return nil
	}
	mt := res.Message(0).Text

	var data []byte

	if d.decodeBase64 {
		decoded, decodeError := base64.StdEncoding.DecodeString(mt)
		if decodeError != nil {
			return decodeError
		}
		data = decoded
	} else {
		data = []byte(mt)
	}

	_, err = consumer.callback(ctx, &bindings.ReadResponse{
		Data:     data,
		Metadata: map[string]string{},
	})
	if err != nil {
		return err
	}
	messageIDURL := messagesURL.NewMessageIDURL(res.Message(0).ID)
	pr := res.Message(0).PopReceipt
	_, err = messageIDURL.Delete(ctx, pr)
	if err != nil {
		return err
	}

	return nil
}

// NewAzureQueueHelper creates new helper.
func NewAzureQueueHelper(logger logger.Logger) QueueHelper {
	return &AzureQueueHelper{
		logger: logger,
	}
}

// AzureStorageQueues is an input/output binding reading from and sending events to Azure Storage queues.
type AzureStorageQueues struct {
	metadata *storageQueuesMetadata
	helper   QueueHelper

	logger logger.Logger
}

type storageQueuesMetadata struct {
<<<<<<< HEAD
	AccountKey    string
=======
>>>>>>> a193cc1e
	QueueName     string
	QueueEndpoint string
	AccountName   string
	DecodeBase64  bool
	ttl           *time.Duration
}

// NewAzureStorageQueues returns a new AzureStorageQueues instance.
func NewAzureStorageQueues(logger logger.Logger) *AzureStorageQueues {
	return &AzureStorageQueues{helper: NewAzureQueueHelper(logger), logger: logger}
}

// Init parses connection properties and creates a new Storage Queue client.
func (a *AzureStorageQueues) Init(metadata bindings.Metadata) (err error) {
	a.metadata, err = a.helper.Init(metadata)
	if err != nil {
		return err
	}

	return nil
}

func parseMetadata(metadata bindings.Metadata) (*storageQueuesMetadata, error) {
	var m storageQueuesMetadata
	// AccountKey is parsed in azauth

	if val, ok := mdutils.GetMetadataProperty(metadata.Properties, azauth.StorageAccountNameKeys...); ok && val != "" {
		m.AccountName = val
	} else {
		return nil, fmt.Errorf("missing or empty %s field from metadata", azauth.StorageAccountNameKeys[0])
	}

	if val, ok := mdutils.GetMetadataProperty(metadata.Properties, azauth.StorageQueueNameKeys...); ok && val != "" {
		m.QueueName = val
	} else {
		return nil, fmt.Errorf("missing or empty %s field from metadata", azauth.StorageQueueNameKeys[0])
	}

	if val, ok := mdutils.GetMetadataProperty(metadata.Properties, azauth.StorageEndpointKeys...); ok && val != "" {
		m.QueueEndpoint = val
	}

	m.DecodeBase64 = utils.IsTruthy(metadata.Properties["decodeBase64"])

	ttl, ok, err := contrib_metadata.TryGetTTL(metadata.Properties)
	if err != nil {
		return nil, err
	}
	if ok {
		m.ttl = &ttl
	}

	return &m, nil
}

func (a *AzureStorageQueues) Operations() []bindings.OperationKind {
	return []bindings.OperationKind{bindings.CreateOperation}
}

func (a *AzureStorageQueues) Invoke(ctx context.Context, req *bindings.InvokeRequest) (*bindings.InvokeResponse, error) {
	ttlToUse := a.metadata.ttl
	ttl, ok, err := contrib_metadata.TryGetTTL(req.Metadata)
	if err != nil {
		return nil, err
	}

	if ok {
		ttlToUse = &ttl
	}

	err = a.helper.Write(ctx, req.Data, ttlToUse)
	if err != nil {
		return nil, err
	}

	return nil, nil
}

func (a *AzureStorageQueues) Read(ctx context.Context, handler bindings.Handler) error {
	c := consumer{
		callback: handler,
	}
	go func() {
		// Read until context is canceled
		var err error
		for ctx.Err() == nil {
			err = a.helper.Read(ctx, &c)
			if err != nil {
				a.logger.Errorf("error from c: %s", err)
			}
		}
	}()

	return nil
}<|MERGE_RESOLUTION|>--- conflicted
+++ resolved
@@ -71,10 +71,6 @@
 			Value: userAgent,
 		},
 	}
-<<<<<<< HEAD
-	d.queueURL = azqueue.NewQueueURL(*u, azqueue.NewPipeline(credential, pipelineOptions))
-	_, err = d.queueURL.Create(context.Background(), azqueue.Metadata{})
-=======
 	p := azqueue.NewPipeline(credential, pipelineOptions)
 
 	d.decodeBase64 = m.DecodeBase64
@@ -93,7 +89,6 @@
 	ctx, cancel := context.WithTimeout(context.Background(), 2*time.Minute)
 	_, err = d.queueURL.Create(ctx, azqueue.Metadata{})
 	cancel()
->>>>>>> a193cc1e
 	if err != nil {
 		return nil, err
 	}
@@ -176,10 +171,6 @@
 }
 
 type storageQueuesMetadata struct {
-<<<<<<< HEAD
-	AccountKey    string
-=======
->>>>>>> a193cc1e
 	QueueName     string
 	QueueEndpoint string
 	AccountName   string
