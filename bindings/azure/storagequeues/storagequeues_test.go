--- conflicted
+++ resolved
@@ -33,16 +33,8 @@
 	decodeBase64 bool
 }
 
-<<<<<<< HEAD
-func (m *MockHelper) Init(endpoint, accountName, accountKey, queueName string, decodeBase64 bool) error {
-	m.messages = make(chan []byte, 10)
-	m.decodeBase64 = decodeBase64
-	retvals := m.Called(endpoint, accountName, accountKey, queueName, decodeBase64)
-	return retvals.Error(0)
-=======
 func (m *MockHelper) Init(metadata bindings.Metadata) (*storageQueuesMetadata, error) {
 	return parseMetadata(metadata)
->>>>>>> a193cc1e
 }
 
 func (m *MockHelper) Write(ctx context.Context, data []byte, ttl *time.Duration) error {
@@ -166,12 +158,8 @@
 
 	r := bindings.InvokeRequest{Data: []byte("This is my message")}
 
-<<<<<<< HEAD
 	ctx, cancel := context.WithCancel(context.Background())
 	_, err = a.Invoke(ctx, &r)
-=======
-	_, err = a.Invoke(context.Background(), &r)
->>>>>>> a193cc1e
 
 	assert.Nil(t, err)
 
@@ -211,12 +199,8 @@
 
 	r := bindings.InvokeRequest{Data: []byte("VGhpcyBpcyBteSBtZXNzYWdl")}
 
-<<<<<<< HEAD
 	ctx, cancel := context.WithCancel(context.Background())
 	_, err = a.Invoke(ctx, &r)
-=======
-	_, err = a.Invoke(context.Background(), &r)
->>>>>>> a193cc1e
 
 	assert.Nil(t, err)
 
