/*
Copyright 2021 The Dapr Authors
Licensed under the Apache License, Version 2.0 (the "License");
you may not use this file except in compliance with the License.
You may obtain a copy of the License at
    http://www.apache.org/licenses/LICENSE-2.0
Unless required by applicable law or agreed to in writing, software
distributed under the License is distributed on an "AS IS" BASIS,
WITHOUT WARRANTIES OR CONDITIONS OF ANY KIND, either express or implied.
See the License for the specific language governing permissions and
limitations under the License.
*/

package kafka

import (
	"context"
	"sync"
	"time"

	"github.com/Shopify/sarama"

	"github.com/dapr/kit/logger"
	"github.com/dapr/kit/retry"
)

// Kafka allows reading/writing to a Kafka consumer group.
type Kafka struct {
	producer        sarama.SyncProducer
	consumerGroup   string
	brokers         []string
	logger          logger.Logger
	authType        string
	saslUsername    string
	saslPassword    string
	initialOffset   int64
	cg              sarama.ConsumerGroup
	cancel          context.CancelFunc
	consumer        consumer
	config          *sarama.Config
	subscribeTopics TopicHandlers
<<<<<<< HEAD
	subscribeLock   sync.RWMutex
=======
	subscribeLock   sync.Mutex
>>>>>>> 778fcfd3

	backOffConfig retry.Config

	// The default value should be true for kafka pubsub component and false for kafka binding component
	// This default value can be overridden by metadata consumeRetryEnabled
	DefaultConsumeRetryEnabled bool
	consumeRetryEnabled        bool
	consumeRetryInterval       time.Duration
}

func NewKafka(logger logger.Logger) *Kafka {
	return &Kafka{
		logger:          logger,
		subscribeTopics: make(TopicHandlers),
<<<<<<< HEAD
		subscribeLock:   sync.RWMutex{},
=======
		subscribeLock:   sync.Mutex{},
>>>>>>> 778fcfd3
	}
}

// Init does metadata parsing and connection establishment.
func (k *Kafka) Init(metadata map[string]string) error {
	upgradedMetadata, err := k.upgradeMetadata(metadata)
	if err != nil {
		return err
	}

	meta, err := k.getKafkaMetadata(upgradedMetadata)
	if err != nil {
		return err
	}

	k.brokers = meta.Brokers
	k.consumerGroup = meta.ConsumerGroup
	k.initialOffset = meta.InitialOffset
	k.authType = meta.AuthType

	config := sarama.NewConfig()
	config.Version = meta.Version
	config.Consumer.Offsets.Initial = k.initialOffset

	if meta.ClientID != "" {
		config.ClientID = meta.ClientID
	}

	err = updateTLSConfig(config, meta)
	if err != nil {
		return err
	}

	switch k.authType {
	case oidcAuthType:
		k.logger.Info("Configuring SASL OAuth2/OIDC authentication")
		err = updateOidcAuthInfo(config, meta)
		if err != nil {
			return err
		}
	case passwordAuthType:
		k.logger.Info("Configuring SASL Password authentication")
		k.saslUsername = meta.SaslUsername
		k.saslPassword = meta.SaslPassword
		updatePasswordAuthInfo(config, k.saslUsername, k.saslPassword)
	case mtlsAuthType:
		k.logger.Info("Configuring mTLS authentcation")
		err = updateMTLSAuthInfo(config, meta)
		if err != nil {
			return err
		}
	}

	k.config = config
	sarama.Logger = SaramaLogBridge{daprLogger: k.logger}

	k.producer, err = getSyncProducer(*k.config, k.brokers, meta.MaxMessageBytes)
	if err != nil {
		return err
	}

	// Default retry configuration is used if no
	// backOff properties are set.
	if err := retry.DecodeConfigWithPrefix(
		&k.backOffConfig,
		metadata,
		"backOff"); err != nil {
		return err
	}
	k.consumeRetryEnabled = meta.ConsumeRetryEnabled
	k.consumeRetryInterval = meta.ConsumeRetryInterval

	k.logger.Debug("Kafka message bus initialization complete")

	return nil
}

func (k *Kafka) Close() (err error) {
	k.closeSubscriptionResources()

	if k.producer != nil {
		err = k.producer.Close()
		k.producer = nil
	}

	return err
}

// EventHandler is the handler used to handle the subscribed event.
type EventHandler func(ctx context.Context, msg *NewEvent) error

// NewEvent is an event arriving from a message bus instance.
type NewEvent struct {
	Data        []byte            `json:"data"`
	Topic       string            `json:"topic"`
	Metadata    map[string]string `json:"metadata"`
	ContentType *string           `json:"contentType,omitempty"`
}<|MERGE_RESOLUTION|>--- conflicted
+++ resolved
@@ -39,11 +39,7 @@
 	consumer        consumer
 	config          *sarama.Config
 	subscribeTopics TopicHandlers
-<<<<<<< HEAD
-	subscribeLock   sync.RWMutex
-=======
 	subscribeLock   sync.Mutex
->>>>>>> 778fcfd3
 
 	backOffConfig retry.Config
 
@@ -58,11 +54,7 @@
 	return &Kafka{
 		logger:          logger,
 		subscribeTopics: make(TopicHandlers),
-<<<<<<< HEAD
-		subscribeLock:   sync.RWMutex{},
-=======
 		subscribeLock:   sync.Mutex{},
->>>>>>> 778fcfd3
 	}
 }
 
