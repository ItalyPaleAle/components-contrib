--- conflicted
+++ resolved
@@ -42,11 +42,7 @@
 	if k.producer == nil {
 		return errors.New("component is closed")
 	}
-<<<<<<< HEAD
-	// k.logger.Debugf("Publishing topic %v with data: %v", topic, data)
-=======
 	// k.logger.Debugf("Publishing topic %v with data: %v", topic, string(data))
->>>>>>> e56a2ea3
 	k.logger.Debugf("Publishing on topic %v", topic)
 
 	msg := &sarama.ProducerMessage{
