--- conflicted
+++ resolved
@@ -406,25 +406,6 @@
 	return *subscribeOutput.SubscriptionArn, nil
 }
 
-<<<<<<< HEAD
-func (s *snsSqs) removeSnsSqsSubscription(parentCtx context.Context, subscriptionArn string) error {
-	ctx, cancel := context.WithTimeout(parentCtx, s.opsTimeout)
-	_, err := s.snsClient.UnsubscribeWithContext(ctx, &sns.UnsubscribeInput{
-		SubscriptionArn: aws.String(subscriptionArn),
-	})
-	cancel()
-	if err != nil {
-		wrappedErr := fmt.Errorf("error unsubscribing to arn: %s %w", subscriptionArn, err)
-		s.logger.Error(wrappedErr)
-
-		return wrappedErr
-	}
-
-	return nil
-}
-
-=======
->>>>>>> 6c7ff60c
 func (s *snsSqs) getSnsSqsSubscriptionArn(parentCtx context.Context, topicArn string) (string, error) {
 	ctx, cancel := context.WithTimeout(parentCtx, s.opsTimeout)
 	listSubscriptionsOutput, err := s.snsClient.ListSubscriptionsByTopicWithContext(ctx, &sns.ListSubscriptionsByTopicInput{TopicArn: aws.String(topicArn)})
@@ -782,11 +763,7 @@
 func (s *snsSqs) Subscribe(subscribeCtx context.Context, req pubsub.SubscribeRequest, handler pubsub.Handler) error {
 	// subscribers declare a topic ARN and declare a SQS queue to use
 	// these should be idempotent - queues should not be created if they exist.
-<<<<<<< HEAD
 	topicArn, sanitizedName, err := s.getOrCreateTopic(subscribeCtx, req.Topic)
-=======
-	topicArn, sanitizedName, err := s.getOrCreateTopic(s.ctx, req.Topic)
->>>>>>> 6c7ff60c
 	if err != nil {
 		wrappedErr := fmt.Errorf("error getting topic ARN for %s: %w", req.Topic, err)
 		s.logger.Error(wrappedErr)
@@ -796,11 +773,7 @@
 
 	// this is the ID of the application, it is supplied via runtime as "consumerID".
 	var queueInfo *sqsQueueInfo
-<<<<<<< HEAD
 	queueInfo, err = s.getOrCreateQueue(subscribeCtx, s.metadata.sqsQueueName)
-=======
-	queueInfo, err = s.getOrCreateQueue(s.ctx, s.metadata.sqsQueueName)
->>>>>>> 6c7ff60c
 	if err != nil {
 		wrappedErr := fmt.Errorf("error retrieving SQS queue: %w", err)
 		s.logger.Error(wrappedErr)
@@ -810,11 +783,7 @@
 
 	// only after a SQS queue and SNS topic had been setup, we restrict the SendMessage action to SNS as sole source
 	// to prevent anyone but SNS to publish message to SQS.
-<<<<<<< HEAD
 	err = s.restrictQueuePublishPolicyToOnlySNS(subscribeCtx, queueInfo, topicArn)
-=======
-	err = s.restrictQueuePublishPolicyToOnlySNS(s.ctx, queueInfo, topicArn)
->>>>>>> 6c7ff60c
 	if err != nil {
 		wrappedErr := fmt.Errorf("error setting sns-sqs subscription policy: %w", err)
 		s.logger.Error(wrappedErr)
@@ -827,11 +796,7 @@
 	var derr error
 
 	if len(s.metadata.sqsDeadLettersQueueName) > 0 {
-<<<<<<< HEAD
 		deadLettersQueueInfo, derr = s.getOrCreateQueue(subscribeCtx, s.metadata.sqsDeadLettersQueueName)
-=======
-		deadLettersQueueInfo, derr = s.getOrCreateQueue(s.ctx, s.metadata.sqsDeadLettersQueueName)
->>>>>>> 6c7ff60c
 		if derr != nil {
 			wrappedErr := fmt.Errorf("error retrieving SQS dead-letter queue: %w", err)
 			s.logger.Error(wrappedErr)
@@ -839,11 +804,7 @@
 			return wrappedErr
 		}
 
-<<<<<<< HEAD
 		err = s.setDeadLettersQueueAttributes(subscribeCtx, queueInfo, deadLettersQueueInfo)
-=======
-		err = s.setDeadLettersQueueAttributes(s.ctx, queueInfo, deadLettersQueueInfo)
->>>>>>> 6c7ff60c
 		if err != nil {
 			wrappedErr := fmt.Errorf("error creating dead-letter queue: %w", err)
 			s.logger.Error(wrappedErr)
@@ -853,11 +814,7 @@
 	}
 
 	// subscription creation is idempotent. Subscriptions are unique by topic/queue.
-<<<<<<< HEAD
 	subscriptionArn, err := s.getOrCreateSnsSqsSubscription(subscribeCtx, queueInfo.arn, topicArn)
-=======
-	_, err = s.getOrCreateSnsSqsSubscription(s.ctx, queueInfo.arn, topicArn)
->>>>>>> 6c7ff60c
 	if err != nil {
 		wrappedErr := fmt.Errorf("error subscribing topic: %s, to queue: %s, with error: %w", topicArn, queueInfo.arn, err)
 		s.logger.Error(wrappedErr)
@@ -871,11 +828,7 @@
 	s.topicHandlers[sanitizedName] = topicHandler{
 		topicName: req.Topic,
 		handler:   handler,
-<<<<<<< HEAD
 		ctx:       subscribeCtx,
-=======
-		ctx:       s.ctx,
->>>>>>> 6c7ff60c
 	}
 
 	// Start the poller for the queue if it's not running already
@@ -888,7 +841,6 @@
 	default:
 		// Do nothing, it means the poller is already running
 	}
-<<<<<<< HEAD
 
 	// Watch for subscription context cancelation to remove this subscription
 	go func() {
@@ -912,8 +864,6 @@
 			s.pollerCancel()
 		}
 	}()
-=======
->>>>>>> 6c7ff60c
 
 	return nil
 }
