/*
Copyright 2021 The Dapr Authors
Licensed under the Apache License, Version 2.0 (the "License");
you may not use this file except in compliance with the License.
You may obtain a copy of the License at
    http://www.apache.org/licenses/LICENSE-2.0
Unless required by applicable law or agreed to in writing, software
distributed under the License is distributed on an "AS IS" BASIS,
WITHOUT WARRANTIES OR CONDITIONS OF ANY KIND, either express or implied.
See the License for the specific language governing permissions and
limitations under the License.
*/

package kafka

import (
	"context"
	"fmt"
	"sync"

	"github.com/dapr/kit/logger"

	"github.com/dapr/components-contrib/internal/component/kafka"
	"github.com/dapr/components-contrib/pubsub"
)

type PubSub struct {
<<<<<<< HEAD
	kafka  *kafka.Kafka
	topics map[string]pubsub.Handler
	lock   sync.RWMutex
=======
	kafka *kafka.Kafka
>>>>>>> 6d133fd4
}

func (p *PubSub) Init(metadata pubsub.Metadata) error {
	return p.kafka.Init(metadata.Properties)
}

<<<<<<< HEAD
func (p *PubSub) Subscribe(ctx context.Context, req pubsub.SubscribeRequest, handler pubsub.Handler) error {
	// Add the topic to the list of those we subscribe to
	p.lock.Lock()
	p.topics[req.Topic] = handler
	topics := p.topicList()
	p.lock.Unlock()

	return p.kafka.Subscribe(ctx, topics, req.Metadata, p.handleMessage)
}

func (p *PubSub) handleMessage(ctx context.Context, event *kafka.NewEvent) error {
	// Get the handler
	p.lock.RLock()
	handler, ok := p.topics[event.Topic]
	p.lock.RUnlock()
	if !ok || handler == nil {
		return fmt.Errorf("handler for messages of topic %s not found", event.Topic)
	}

	// Invoke the handler
	msg := &pubsub.NewMessage{
		Topic:       event.Topic,
		Data:        event.Data,
		Metadata:    event.Metadata,
		ContentType: event.ContentType,
	}
	return handler(ctx, msg)
}

func (p *PubSub) topicList() []string {
	topics := make([]string, len(p.topics))
	i := 0
	for topic := range p.topics {
		topics[i] = topic
		i++
	}
	return topics
=======
func (p *PubSub) Subscribe(req pubsub.SubscribeRequest, handler pubsub.Handler) error {
	p.kafka.AddTopicHandler(req.Topic, adaptHandler(handler))
	return p.kafka.Subscribe(context.Background())
>>>>>>> 6d133fd4
}

// NewKafka returns a new kafka pubsub instance.
func NewKafka(logger logger.Logger) pubsub.PubSub {
	k := kafka.NewKafka(logger)
	// in kafka pubsub component, enable consumer retry by default
	k.DefaultConsumeRetryEnabled = true
	return &PubSub{
		kafka:  k,
		topics: make(map[string]pubsub.Handler),
		lock:   sync.RWMutex{},
	}
}

// Publish message to Kafka cluster.
func (p *PubSub) Publish(req *pubsub.PublishRequest) error {
	return p.kafka.Publish(req.Topic, req.Data, req.Metadata)
}

func (p *PubSub) Close() (err error) {
	return p.kafka.Close()
}

func (p *PubSub) Features() []pubsub.Feature {
	return nil
<<<<<<< HEAD
=======
}

func adaptHandler(handler pubsub.Handler) kafka.EventHandler {
	return func(ctx context.Context, event *kafka.NewEvent) error {
		return handler(ctx, &pubsub.NewMessage{
			Topic:       event.Topic,
			Data:        event.Data,
			Metadata:    event.Metadata,
			ContentType: event.ContentType,
		})
	}
>>>>>>> 6d133fd4
}<|MERGE_RESOLUTION|>--- conflicted
+++ resolved
@@ -15,8 +15,6 @@
 
 import (
 	"context"
-	"fmt"
-	"sync"
 
 	"github.com/dapr/kit/logger"
 
@@ -25,62 +23,16 @@
 )
 
 type PubSub struct {
-<<<<<<< HEAD
-	kafka  *kafka.Kafka
-	topics map[string]pubsub.Handler
-	lock   sync.RWMutex
-=======
 	kafka *kafka.Kafka
->>>>>>> 6d133fd4
 }
 
 func (p *PubSub) Init(metadata pubsub.Metadata) error {
 	return p.kafka.Init(metadata.Properties)
 }
 
-<<<<<<< HEAD
-func (p *PubSub) Subscribe(ctx context.Context, req pubsub.SubscribeRequest, handler pubsub.Handler) error {
-	// Add the topic to the list of those we subscribe to
-	p.lock.Lock()
-	p.topics[req.Topic] = handler
-	topics := p.topicList()
-	p.lock.Unlock()
-
-	return p.kafka.Subscribe(ctx, topics, req.Metadata, p.handleMessage)
-}
-
-func (p *PubSub) handleMessage(ctx context.Context, event *kafka.NewEvent) error {
-	// Get the handler
-	p.lock.RLock()
-	handler, ok := p.topics[event.Topic]
-	p.lock.RUnlock()
-	if !ok || handler == nil {
-		return fmt.Errorf("handler for messages of topic %s not found", event.Topic)
-	}
-
-	// Invoke the handler
-	msg := &pubsub.NewMessage{
-		Topic:       event.Topic,
-		Data:        event.Data,
-		Metadata:    event.Metadata,
-		ContentType: event.ContentType,
-	}
-	return handler(ctx, msg)
-}
-
-func (p *PubSub) topicList() []string {
-	topics := make([]string, len(p.topics))
-	i := 0
-	for topic := range p.topics {
-		topics[i] = topic
-		i++
-	}
-	return topics
-=======
 func (p *PubSub) Subscribe(req pubsub.SubscribeRequest, handler pubsub.Handler) error {
 	p.kafka.AddTopicHandler(req.Topic, adaptHandler(handler))
-	return p.kafka.Subscribe(context.Background())
->>>>>>> 6d133fd4
+	return p.kafka.Subscribe(ctx)
 }
 
 // NewKafka returns a new kafka pubsub instance.
@@ -89,9 +41,7 @@
 	// in kafka pubsub component, enable consumer retry by default
 	k.DefaultConsumeRetryEnabled = true
 	return &PubSub{
-		kafka:  k,
-		topics: make(map[string]pubsub.Handler),
-		lock:   sync.RWMutex{},
+		kafka: k,
 	}
 }
 
@@ -106,8 +56,6 @@
 
 func (p *PubSub) Features() []pubsub.Feature {
 	return nil
-<<<<<<< HEAD
-=======
 }
 
 func adaptHandler(handler pubsub.Handler) kafka.EventHandler {
@@ -119,5 +67,4 @@
 			ContentType: event.ContentType,
 		})
 	}
->>>>>>> 6d133fd4
 }