/*
Copyright 2021 The Dapr Authors
Licensed under the Apache License, Version 2.0 (the "License");
you may not use this file except in compliance with the License.
You may obtain a copy of the License at
    http://www.apache.org/licenses/LICENSE-2.0
Unless required by applicable law or agreed to in writing, software
distributed under the License is distributed on an "AS IS" BASIS,
WITHOUT WARRANTIES OR CONDITIONS OF ANY KIND, either express or implied.
See the License for the specific language governing permissions and
limitations under the License.
*/

package mqtt

import (
	"context"
	"crypto/tls"
	"crypto/x509"
	"encoding/pem"
	"fmt"
	"net/url"
	"strconv"
	"sync"
	"time"

	"github.com/cenkalti/backoff/v4"
	mqtt "github.com/eclipse/paho.mqtt.golang"

	"github.com/dapr/components-contrib/pubsub"
	"github.com/dapr/kit/logger"
	"github.com/dapr/kit/retry"
)

const (
	// Keys.
	mqttURL               = "url"
	mqttQOS               = "qos"
	mqttRetain            = "retain"
	mqttClientID          = "consumerID"
	mqttCleanSession      = "cleanSession"
	mqttCACert            = "caCert"
	mqttClientCert        = "clientCert"
	mqttClientKey         = "clientKey"
	mqttBackOffMaxRetries = "backOffMaxRetries"

	// errors.
	errorMsgPrefix = "mqtt pub sub error:"

	// Defaults.
	defaultQOS          = 0
	defaultRetain       = false
	defaultWait         = 30 * time.Second
	defaultCleanSession = true
)

// mqttPubSub type allows sending and receiving data to/from MQTT broker.
type mqttPubSub struct {
<<<<<<< HEAD
	producer mqtt.Client
	consumer mqtt.Client
	metadata *metadata
	logger   logger.Logger
	topics   map[string]pubsub.Handler
	subLock  sync.RWMutex
	ctx      context.Context
	cancel   context.CancelFunc
=======
	producer        mqtt.Client
	consumer        mqtt.Client
	metadata        *metadata
	logger          logger.Logger
	topics          map[string]pubsub.Handler
	subscribingLock sync.Mutex
	ctx             context.Context
	cancel          context.CancelFunc
>>>>>>> 776f23f8
}

// NewMQTTPubSub returns a new mqttPubSub instance.
func NewMQTTPubSub(logger logger.Logger) pubsub.PubSub {
	return &mqttPubSub{
<<<<<<< HEAD
		logger:  logger,
		subLock: sync.RWMutex{},
=======
		logger:          logger,
		subscribingLock: sync.Mutex{},
>>>>>>> 776f23f8
	}
}

// isValidPEM validates the provided input has PEM formatted block.
func isValidPEM(val string) bool {
	block, _ := pem.Decode([]byte(val))

	return block != nil
}

func parseMQTTMetaData(md pubsub.Metadata) (*metadata, error) {
	m := metadata{}

	// required configuration settings
	if val, ok := md.Properties[mqttURL]; ok && val != "" {
		m.url = val
	} else {
		return &m, fmt.Errorf("%s missing url", errorMsgPrefix)
	}

	// optional configuration settings
	m.qos = defaultQOS
	if val, ok := md.Properties[mqttQOS]; ok && val != "" {
		qosInt, err := strconv.Atoi(val)
		if err != nil {
			return &m, fmt.Errorf("%s invalid qos %s, %s", errorMsgPrefix, val, err)
		}
		m.qos = byte(qosInt)
	}

	m.retain = defaultRetain
	if val, ok := md.Properties[mqttRetain]; ok && val != "" {
		var err error
		m.retain, err = strconv.ParseBool(val)
		if err != nil {
			return &m, fmt.Errorf("%s invalid retain %s, %s", errorMsgPrefix, val, err)
		}
	}

	if val, ok := md.Properties[mqttClientID]; ok && val != "" {
		m.clientID = val
	} else {
		return &m, fmt.Errorf("%s missing consumerID", errorMsgPrefix)
	}

	m.cleanSession = defaultCleanSession
	if val, ok := md.Properties[mqttCleanSession]; ok && val != "" {
		var err error
		m.cleanSession, err = strconv.ParseBool(val)
		if err != nil {
			return &m, fmt.Errorf("%s invalid clean session %s, %s", errorMsgPrefix, val, err)
		}
	}

	if val, ok := md.Properties[mqttCACert]; ok && val != "" {
		if !isValidPEM(val) {
			return &m, fmt.Errorf("%s invalid ca certificate", errorMsgPrefix)
		}
		m.tlsCfg.caCert = val
	}
	if val, ok := md.Properties[mqttClientCert]; ok && val != "" {
		if !isValidPEM(val) {
			return &m, fmt.Errorf("%s invalid client certificate", errorMsgPrefix)
		}
		m.tlsCfg.clientCert = val
	}
	if val, ok := md.Properties[mqttClientKey]; ok && val != "" {
		if !isValidPEM(val) {
			return &m, fmt.Errorf("%s invalid client certificate key", errorMsgPrefix)
		}
		m.tlsCfg.clientKey = val
	}

	if val, ok := md.Properties[mqttBackOffMaxRetries]; ok && val != "" {
		backOffMaxRetriesInt, err := strconv.Atoi(val)
		if err != nil {
			return &m, fmt.Errorf("%s invalid backOffMaxRetries %s, %s", errorMsgPrefix, val, err)
		}
		m.backOffMaxRetries = backOffMaxRetriesInt
	}

	return &m, nil
}

// Init parses metadata and creates a new Pub Sub client.
func (m *mqttPubSub) Init(metadata pubsub.Metadata) error {
	mqttMeta, err := parseMQTTMetaData(metadata)
	if err != nil {
		return err
	}
	m.metadata = mqttMeta

	m.ctx, m.cancel = context.WithCancel(context.Background())

	// mqtt broker allows only one connection at a given time from a clientID.
	producerClientID := fmt.Sprintf("%s-producer", m.metadata.clientID)
	connCtx, connCancel := context.WithTimeout(m.ctx, defaultWait)
	p, err := m.connect(connCtx, producerClientID)
	connCancel()
	if err != nil {
		return err
	}

	m.producer = p
	m.topics = make(map[string]pubsub.Handler)

	m.logger.Debug("mqtt message bus initialization complete")

	return nil
}

// Publish the topic to mqtt pub sub.
func (m *mqttPubSub) Publish(req *pubsub.PublishRequest) error {
	// Note this can contain PII
	// m.logger.Debugf("mqtt publishing topic %s with data: %v", req.Topic, req.Data)
	m.logger.Debugf("mqtt publishing topic %s", req.Topic)

	token := m.producer.Publish(req.Topic, m.metadata.qos, m.metadata.retain, req.Data)
	t := time.NewTimer(defaultWait)
	defer func() {
		if !t.Stop() {
			<-t.C
		}
	}()
	select {
	case <-token.Done():
		// Operation completed
	case <-m.ctx.Done():
		// Context canceled
		return m.ctx.Err()
	case <-t.C:
		return fmt.Errorf("mqtt timeout while publishing")
	}
	if !token.WaitTimeout(defaultWait) || token.Error() != nil {
		return fmt.Errorf("mqtt error from publish: %v", token.Error())
	}

	return nil
}

// Subscribe to the mqtt pub sub topic.
<<<<<<< HEAD
func (m *mqttPubSub) Subscribe(ctx context.Context, req pubsub.SubscribeRequest, handler pubsub.Handler) error {
	if ctxErr := m.ctx.Err(); ctxErr != nil {
		// If the global context has been canceled, we do not allow more subscriptions
		return ctxErr
	}

	m.subLock.Lock()
	defer m.subLock.Unlock()

	// Start the subscription
	// When the connection is ready, add the topic
	// Use the global context here to maintain the connection
	m.startSubscription(m.ctx, func() {
		m.topics[req.Topic] = handler
	})

	// Listen for context cancelation to remove the subscription
	go func() {
		<-ctx.Done()
		m.subLock.Lock()
		defer m.subLock.Unlock()

		// If this is the last subscription, close the connection entirely
		if len(m.topics) <= 1 {
			m.consumer.Disconnect(5)
			m.consumer = nil
			delete(m.topics, req.Topic)
			return
		}

		// Reconnect with one less topic
		m.startSubscription(m.ctx, func() {
			delete(m.topics, req.Topic)
		})
	}()
=======
func (m *mqttPubSub) Subscribe(req pubsub.SubscribeRequest, handler pubsub.Handler) error {
	m.subscribingLock.Lock()
	defer m.subscribingLock.Unlock()
>>>>>>> 776f23f8

	return nil
}

func (m *mqttPubSub) startSubscription(ctx context.Context, onConnRready func()) error {
	// reset synchronization
	if m.consumer != nil && m.consumer.IsConnectionOpen() {
		m.logger.Infof("re-initializing the subscriber")
		m.consumer.Disconnect(5)
		m.consumer = nil
	} else {
		m.logger.Infof("initializing the subscriber")
	}

	// mqtt broker allows only one connection at a given time from a clientID.
	consumerClientID := fmt.Sprintf("%s-consumer", m.metadata.clientID)
	connCtx, connCancel := context.WithTimeout(ctx, defaultWait)
	c, err := m.connect(connCtx, consumerClientID)
	connCancel()
	if err != nil {
		return err
	}
	m.consumer = c

	// Invoke onConnReady so changes to the topics can be made safely
	onConnRready()

	subscribeTopics := make(map[string]byte, len(m.topics))
	for k := range m.topics {
		subscribeTopics[k] = m.metadata.qos
	}

	token := m.consumer.SubscribeMultiple(
		subscribeTopics,
<<<<<<< HEAD
		m.onMessage(ctx),
=======
		func(client mqtt.Client, mqttMsg mqtt.Message) {
			mqttMsg.AutoAckOff()
			msg := pubsub.NewMessage{
				Topic: mqttMsg.Topic(),
				Data:  mqttMsg.Payload(),
			}

			topicHandler, ok := m.topics[msg.Topic]
			if !ok || topicHandler == nil {
				m.logger.Errorf("no handler defined for topic %s", msg.Topic)
				return
			}

			// TODO: Make the backoff configurable for constant or exponential
			var b backoff.BackOff = backoff.NewConstantBackOff(5 * time.Second)
			b = backoff.WithContext(b, m.ctx)
			if m.metadata.backOffMaxRetries >= 0 {
				b = backoff.WithMaxRetries(b, uint64(m.metadata.backOffMaxRetries))
			}
			if err := retry.NotifyRecover(func() error {
				m.logger.Debugf("Processing MQTT message %s/%d", mqttMsg.Topic(), mqttMsg.MessageID())

				if err := topicHandler(m.ctx, &msg); err != nil {
					return err
				}

				mqttMsg.Ack()

				return nil
			}, b, func(err error, d time.Duration) {
				m.logger.Errorf("Error processing MQTT message: %s/%d. Retrying...", mqttMsg.Topic(), mqttMsg.MessageID())
			}, func() {
				m.logger.Infof("Successfully processed MQTT message after it previously failed: %s/%d", mqttMsg.Topic(), mqttMsg.MessageID())
			}); err != nil {
				m.logger.Errorf("Failed processing MQTT message: %s/%d: %v", mqttMsg.Topic(), mqttMsg.MessageID(), err)
			}
		},
>>>>>>> 776f23f8
	)
	subscribeCtx, subscribeCancel := context.WithTimeout(m.ctx, defaultWait)
	defer subscribeCancel()
	select {
	case <-token.Done():
		// Subscription went through
	case <-subscribeCtx.Done():
		return subscribeCtx.Err()
	}
	if err := token.Error(); err != nil {
		return fmt.Errorf("mqtt error from subscribe: %v", err)
	}

	return nil
}

// onMessage returns the callback to be invoked when there's a new message from a topic
func (m *mqttPubSub) onMessage(ctx context.Context) func(client mqtt.Client, mqttMsg mqtt.Message) {
	return func(client mqtt.Client, mqttMsg mqtt.Message) {
		mqttMsg.AutoAckOff()
		msg := pubsub.NewMessage{
			Topic: mqttMsg.Topic(),
			Data:  mqttMsg.Payload(),
		}

		m.subLock.RLock()
		topicHandler, ok := m.topics[msg.Topic]
		m.subLock.RUnlock()
		if !ok || topicHandler == nil {
			m.logger.Errorf("no handler defined for topic %s", msg.Topic)
			return
		}

		// TODO: Make the backoff configurable for constant or exponential
		var b backoff.BackOff = backoff.NewConstantBackOff(5 * time.Second)
		b = backoff.WithContext(b, ctx)
		if m.metadata.backOffMaxRetries >= 0 {
			b = backoff.WithMaxRetries(b, uint64(m.metadata.backOffMaxRetries))
		}
		if err := retry.NotifyRecover(func() error {
			m.logger.Debugf("Processing MQTT message %s/%d", mqttMsg.Topic(), mqttMsg.MessageID())

			if err := topicHandler(ctx, &msg); err != nil {
				return err
			}

			mqttMsg.Ack()

			return nil
		}, b, func(err error, d time.Duration) {
			m.logger.Errorf("Error processing MQTT message: %s/%d. Retrying...", mqttMsg.Topic(), mqttMsg.MessageID())
		}, func() {
			m.logger.Infof("Successfully processed MQTT message after it previously failed: %s/%d", mqttMsg.Topic(), mqttMsg.MessageID())
		}); err != nil {
			m.logger.Errorf("Failed processing MQTT message: %s/%d: %v", mqttMsg.Topic(), mqttMsg.MessageID(), err)
		}
	}
}

func (m *mqttPubSub) connect(ctx context.Context, clientID string) (mqtt.Client, error) {
	uri, err := url.Parse(m.metadata.url)
	if err != nil {
		return nil, err
	}
	opts := m.createClientOptions(uri, clientID)
	client := mqtt.NewClient(opts)
	token := client.Connect()
	select {
	case <-token.Done():
		// Connection went through
	case <-ctx.Done():
		return nil, ctx.Err()
	}
	if err := token.Error(); err != nil {
		return nil, err
	}

	return client, nil
}

func (m *mqttPubSub) newTLSConfig() *tls.Config {
	tlsConfig := new(tls.Config)

	if m.metadata.clientCert != "" && m.metadata.clientKey != "" {
		cert, err := tls.X509KeyPair([]byte(m.metadata.clientCert), []byte(m.metadata.clientKey))
		if err != nil {
			m.logger.Warnf("unable to load client certificate and key pair. Err: %v", err)

			return tlsConfig
		}
		tlsConfig.Certificates = []tls.Certificate{cert}
	}

	if m.metadata.caCert != "" {
		tlsConfig.RootCAs = x509.NewCertPool()
		if ok := tlsConfig.RootCAs.AppendCertsFromPEM([]byte(m.metadata.caCert)); !ok {
			m.logger.Warnf("unable to load ca certificate.")
		}
	}

	return tlsConfig
}

func (m *mqttPubSub) createClientOptions(uri *url.URL, clientID string) *mqtt.ClientOptions {
	opts := mqtt.NewClientOptions()
	opts.SetClientID(clientID)
	opts.SetCleanSession(m.metadata.cleanSession)
	// URL scheme backward compatibility
	scheme := uri.Scheme
	switch scheme {
	case "mqtt":
		scheme = "tcp"
	case "mqtts", "tcps", "tls":
		scheme = "ssl"
	}
	opts.AddBroker(scheme + "://" + uri.Host)
	opts.SetUsername(uri.User.Username())
	password, _ := uri.User.Password()
	opts.SetPassword(password)
	// tls config
	opts.SetTLSConfig(m.newTLSConfig())

	return opts
}

func (m *mqttPubSub) Close() error {
	m.subLock.Lock()
	defer m.subLock.Unlock()

	m.cancel()

	if m.consumer != nil {
		m.consumer.Disconnect(5)
	}
	m.producer.Disconnect(5)

	return nil
}

func (m *mqttPubSub) Features() []pubsub.Feature {
	return nil
}<|MERGE_RESOLUTION|>--- conflicted
+++ resolved
@@ -56,16 +56,6 @@
 
 // mqttPubSub type allows sending and receiving data to/from MQTT broker.
 type mqttPubSub struct {
-<<<<<<< HEAD
-	producer mqtt.Client
-	consumer mqtt.Client
-	metadata *metadata
-	logger   logger.Logger
-	topics   map[string]pubsub.Handler
-	subLock  sync.RWMutex
-	ctx      context.Context
-	cancel   context.CancelFunc
-=======
 	producer        mqtt.Client
 	consumer        mqtt.Client
 	metadata        *metadata
@@ -74,19 +64,13 @@
 	subscribingLock sync.Mutex
 	ctx             context.Context
 	cancel          context.CancelFunc
->>>>>>> 776f23f8
 }
 
 // NewMQTTPubSub returns a new mqttPubSub instance.
 func NewMQTTPubSub(logger logger.Logger) pubsub.PubSub {
 	return &mqttPubSub{
-<<<<<<< HEAD
-		logger:  logger,
-		subLock: sync.RWMutex{},
-=======
 		logger:          logger,
 		subscribingLock: sync.Mutex{},
->>>>>>> 776f23f8
 	}
 }
 
@@ -228,15 +212,14 @@
 }
 
 // Subscribe to the mqtt pub sub topic.
-<<<<<<< HEAD
 func (m *mqttPubSub) Subscribe(ctx context.Context, req pubsub.SubscribeRequest, handler pubsub.Handler) error {
 	if ctxErr := m.ctx.Err(); ctxErr != nil {
 		// If the global context has been canceled, we do not allow more subscriptions
 		return ctxErr
 	}
 
-	m.subLock.Lock()
-	defer m.subLock.Unlock()
+	m.subscribingLock.Lock()
+	defer m.subscribingLock.Unlock()
 
 	// Start the subscription
 	// When the connection is ready, add the topic
@@ -248,8 +231,8 @@
 	// Listen for context cancelation to remove the subscription
 	go func() {
 		<-ctx.Done()
-		m.subLock.Lock()
-		defer m.subLock.Unlock()
+		m.subscribingLock.Lock()
+		defer m.subscribingLock.Unlock()
 
 		// If this is the last subscription, close the connection entirely
 		if len(m.topics) <= 1 {
@@ -264,11 +247,6 @@
 			delete(m.topics, req.Topic)
 		})
 	}()
-=======
-func (m *mqttPubSub) Subscribe(req pubsub.SubscribeRequest, handler pubsub.Handler) error {
-	m.subscribingLock.Lock()
-	defer m.subscribingLock.Unlock()
->>>>>>> 776f23f8
 
 	return nil
 }
@@ -303,47 +281,7 @@
 
 	token := m.consumer.SubscribeMultiple(
 		subscribeTopics,
-<<<<<<< HEAD
 		m.onMessage(ctx),
-=======
-		func(client mqtt.Client, mqttMsg mqtt.Message) {
-			mqttMsg.AutoAckOff()
-			msg := pubsub.NewMessage{
-				Topic: mqttMsg.Topic(),
-				Data:  mqttMsg.Payload(),
-			}
-
-			topicHandler, ok := m.topics[msg.Topic]
-			if !ok || topicHandler == nil {
-				m.logger.Errorf("no handler defined for topic %s", msg.Topic)
-				return
-			}
-
-			// TODO: Make the backoff configurable for constant or exponential
-			var b backoff.BackOff = backoff.NewConstantBackOff(5 * time.Second)
-			b = backoff.WithContext(b, m.ctx)
-			if m.metadata.backOffMaxRetries >= 0 {
-				b = backoff.WithMaxRetries(b, uint64(m.metadata.backOffMaxRetries))
-			}
-			if err := retry.NotifyRecover(func() error {
-				m.logger.Debugf("Processing MQTT message %s/%d", mqttMsg.Topic(), mqttMsg.MessageID())
-
-				if err := topicHandler(m.ctx, &msg); err != nil {
-					return err
-				}
-
-				mqttMsg.Ack()
-
-				return nil
-			}, b, func(err error, d time.Duration) {
-				m.logger.Errorf("Error processing MQTT message: %s/%d. Retrying...", mqttMsg.Topic(), mqttMsg.MessageID())
-			}, func() {
-				m.logger.Infof("Successfully processed MQTT message after it previously failed: %s/%d", mqttMsg.Topic(), mqttMsg.MessageID())
-			}); err != nil {
-				m.logger.Errorf("Failed processing MQTT message: %s/%d: %v", mqttMsg.Topic(), mqttMsg.MessageID(), err)
-			}
-		},
->>>>>>> 776f23f8
 	)
 	subscribeCtx, subscribeCancel := context.WithTimeout(m.ctx, defaultWait)
 	defer subscribeCancel()
@@ -369,9 +307,7 @@
 			Data:  mqttMsg.Payload(),
 		}
 
-		m.subLock.RLock()
 		topicHandler, ok := m.topics[msg.Topic]
-		m.subLock.RUnlock()
 		if !ok || topicHandler == nil {
 			m.logger.Errorf("no handler defined for topic %s", msg.Topic)
 			return
@@ -470,8 +406,8 @@
 }
 
 func (m *mqttPubSub) Close() error {
-	m.subLock.Lock()
-	defer m.subLock.Unlock()
+	m.subscribingLock.Lock()
+	defer m.subscribingLock.Unlock()
 
 	m.cancel()
 
