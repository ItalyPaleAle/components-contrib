/*
Copyright 2021 The Dapr Authors
Licensed under the Apache License, Version 2.0 (the "License");
you may not use this file except in compliance with the License.
You may obtain a copy of the License at
    http://www.apache.org/licenses/LICENSE-2.0
Unless required by applicable law or agreed to in writing, software
distributed under the License is distributed on an "AS IS" BASIS,
WITHOUT WARRANTIES OR CONDITIONS OF ANY KIND, either express or implied.
See the License for the specific language governing permissions and
limitations under the License.
*/

/*
Package natsstreaming implements NATS Streaming pubsub component
*/
package natsstreaming

import (
	"context"
	"errors"
	"fmt"
	"math/rand"
	"strconv"
	"time"

	nats "github.com/nats-io/nats.go"
	stan "github.com/nats-io/stan.go"
	"github.com/nats-io/stan.go/pb"

	"github.com/dapr/components-contrib/pubsub"
	"github.com/dapr/kit/logger"
	"github.com/dapr/kit/retry"
)

// compulsory options.
const (
	natsURL                = "natsURL"
	natsStreamingClusterID = "natsStreamingClusterID"
)

// subscription options (optional).
const (
	durableSubscriptionName = "durableSubscriptionName"
	startAtSequence         = "startAtSequence"
	startWithLastReceived   = "startWithLastReceived"
	deliverAll              = "deliverAll"
	deliverNew              = "deliverNew"
	startAtTimeDelta        = "startAtTimeDelta"
	startAtTime             = "startAtTime"
	startAtTimeFormat       = "startAtTimeFormat"
	ackWaitTime             = "ackWaitTime"
	maxInFlight             = "maxInFlight"
)

// valid values for subscription options.
const (
	subscriptionTypeQueueGroup = "queue"
	subscriptionTypeTopic      = "topic"
	startWithLastReceivedTrue  = "true"
	deliverAllTrue             = "true"
	deliverNewTrue             = "true"
)

const (
	consumerID       = "consumerID" // passed in by Dapr runtime
	subscriptionType = "subscriptionType"
)

type natsStreamingPubSub struct {
	metadata         metadata
	natStreamingConn stan.Conn

	logger logger.Logger

	backOffConfig retry.Config
}

// NewNATSStreamingPubSub returns a new NATS Streaming pub-sub implementation.
func NewNATSStreamingPubSub(logger logger.Logger) pubsub.PubSub {
	return &natsStreamingPubSub{logger: logger}
}

func parseNATSStreamingMetadata(meta pubsub.Metadata) (metadata, error) {
	m := metadata{}
	if val, ok := meta.Properties[natsURL]; ok && val != "" {
		m.natsURL = val
	} else {
		return m, errors.New("nats-streaming error: missing nats URL")
	}
	if val, ok := meta.Properties[natsStreamingClusterID]; ok && val != "" {
		m.natsStreamingClusterID = val
	} else {
		return m, errors.New("nats-streaming error: missing nats streaming cluster ID")
	}

	if val, ok := meta.Properties[subscriptionType]; ok {
		if val == subscriptionTypeTopic || val == subscriptionTypeQueueGroup {
			m.subscriptionType = val
		} else {
			return m, errors.New("nats-streaming error: valid value for subscriptionType is topic or queue")
		}
	}

	if val, ok := meta.Properties[consumerID]; ok && val != "" {
		m.natsQueueGroupName = val
	} else {
		return m, errors.New("nats-streaming error: missing queue group name")
	}

	if val, ok := meta.Properties[durableSubscriptionName]; ok && val != "" {
		m.durableSubscriptionName = val
	}

	if val, ok := meta.Properties[ackWaitTime]; ok && val != "" {
		dur, err := time.ParseDuration(meta.Properties[ackWaitTime])
		if err != nil {
			return m, fmt.Errorf("nats-streaming error %s ", err)
		}
		m.ackWaitTime = dur
	}
	if val, ok := meta.Properties[maxInFlight]; ok && val != "" {
		max, err := strconv.ParseUint(meta.Properties[maxInFlight], 10, 64)
		if err != nil {
			return m, fmt.Errorf("nats-streaming error in parsemetadata for maxInFlight: %s ", err)
		}
		if max < 1 {
			return m, errors.New("nats-streaming error: maxInFlight should be equal to or more than 1")
		}
		m.maxInFlight = max
	}

	//nolint:nestif
	// subscription options - only one can be used
	if val, ok := meta.Properties[startAtSequence]; ok && val != "" {
		// nats streaming accepts a uint64 as sequence
		seq, err := strconv.ParseUint(meta.Properties[startAtSequence], 10, 64)
		if err != nil {
			return m, fmt.Errorf("nats-streaming error %s ", err)
		}
		if seq < 1 {
			return m, errors.New("nats-streaming error: startAtSequence should be equal to or more than 1")
		}
		m.startAtSequence = seq
	} else if val, ok := meta.Properties[startWithLastReceived]; ok {
		// only valid value is true
		if val == startWithLastReceivedTrue {
			m.startWithLastReceived = val
		} else {
			return m, errors.New("nats-streaming error: valid value for startWithLastReceived is true")
		}
	} else if val, ok := meta.Properties[deliverAll]; ok {
		// only valid value is true
		if val == deliverAllTrue {
			m.deliverAll = val
		} else {
			return m, errors.New("nats-streaming error: valid value for deliverAll is true")
		}
	} else if val, ok := meta.Properties[deliverNew]; ok {
		// only valid value is true
		if val == deliverNewTrue {
			m.deliverNew = val
		} else {
			return m, errors.New("nats-streaming error: valid value for deliverNew is true")
		}
	} else if val, ok := meta.Properties[startAtTimeDelta]; ok && val != "" {
		dur, err := time.ParseDuration(meta.Properties[startAtTimeDelta])
		if err != nil {
			return m, fmt.Errorf("nats-streaming error %s ", err)
		}
		m.startAtTimeDelta = dur
	} else if val, ok := meta.Properties[startAtTime]; ok && val != "" {
		m.startAtTime = val
		if val, ok := meta.Properties[startAtTimeFormat]; ok && val != "" {
			m.startAtTimeFormat = val
		} else {
			return m, errors.New("nats-streaming error: missing value for startAtTimeFormat")
		}
	}

	c, err := pubsub.Concurrency(meta.Properties)
	if err != nil {
		return m, fmt.Errorf("nats-streaming error: can't parse %s: %s", pubsub.ConcurrencyKey, err)
	}

	m.concurrencyMode = c
	return m, nil
}

func (n *natsStreamingPubSub) Init(metadata pubsub.Metadata) error {
	m, err := parseNATSStreamingMetadata(metadata)
	if err != nil {
		return err
	}
	n.metadata = m
	clientID := genRandomString(20)
	opts := []nats.Option{nats.Name(clientID)}
	natsConn, err := nats.Connect(m.natsURL, opts...)
	if err != nil {
		return fmt.Errorf("nats-streaming: error connecting to nats server at %s: %s", m.natsURL, err)
	}
	natStreamingConn, err := stan.Connect(m.natsStreamingClusterID, clientID, stan.NatsConn(natsConn))
	if err != nil {
		return fmt.Errorf("nats-streaming: error connecting to nats streaming server %s: %s", m.natsStreamingClusterID, err)
	}
	n.logger.Debugf("connected to natsstreaming at %s", m.natsURL)

	// Default retry configuration is used if no
	// backOff properties are set.
	if err := retry.DecodeConfigWithPrefix(
		&n.backOffConfig,
		metadata.Properties,
		"backOff"); err != nil {
		return err
	}

	n.natStreamingConn = natStreamingConn

	return nil
}

func (n *natsStreamingPubSub) Publish(req *pubsub.PublishRequest) error {
	err := n.natStreamingConn.Publish(req.Topic, req.Data)
	if err != nil {
		return fmt.Errorf("nats-streaming: error from publish: %s", err)
	}

	return nil
}

func (n *natsStreamingPubSub) Subscribe(ctx context.Context, req pubsub.SubscribeRequest, handler pubsub.Handler) error {
	natStreamingsubscriptionOptions, err := n.subscriptionOptions()
	if err != nil {
		return fmt.Errorf("nats-streaming: error getting subscription options %s", err)
	}

	natsMsgHandler := func(natsMsg *stan.Msg) {
		msg := pubsub.NewMessage{
			Topic: req.Topic,
			Data:  natsMsg.Data,
		}
<<<<<<< HEAD
		b := n.backOffConfig.NewBackOffWithContext(ctx)

		rerr := retry.NotifyRecover(func() error {
			n.logger.Debugf("Processing NATS Streaming message %s/%d", natsMsg.Subject, natsMsg.Sequence)
			herr := handler(ctx, &msg)
=======

		n.logger.Debugf("Processing NATS Streaming message %s/%d", natsMsg.Subject, natsMsg.Sequence)

		f := func() {
			herr := handler(n.ctx, &msg)
>>>>>>> d38957ae
			if herr == nil {
				natsMsg.Ack()
			}
		}

		switch n.metadata.concurrencyMode {
		case pubsub.Single:
			f()
		case pubsub.Parallel:
			go f()
		}
	}

	var subscription stan.Subscription
	if n.metadata.subscriptionType == subscriptionTypeTopic {
		subscription, err = n.natStreamingConn.Subscribe(req.Topic, natsMsgHandler, natStreamingsubscriptionOptions...)
	} else if n.metadata.subscriptionType == subscriptionTypeQueueGroup {
		subscription, err = n.natStreamingConn.QueueSubscribe(req.Topic, n.metadata.natsQueueGroupName, natsMsgHandler, natStreamingsubscriptionOptions...)
	}

	if err != nil {
		return fmt.Errorf("nats-streaming: subscribe error %s", err)
	}

	go func() {
		<-ctx.Done()
		err := subscription.Unsubscribe()
		if err != nil {
			n.logger.Warnf("nats-streaming: error while unsubscribing from topic %s: %v", req.Topic, err)
		}
	}()

	if n.metadata.subscriptionType == subscriptionTypeTopic {
		n.logger.Debugf("nats-streaming: subscribed to subject %s", req.Topic)
	} else if n.metadata.subscriptionType == subscriptionTypeQueueGroup {
		n.logger.Debugf("nats-streaming: subscribed to subject %s with queue group %s", req.Topic, n.metadata.natsQueueGroupName)
	}

	return nil
}

func (n *natsStreamingPubSub) subscriptionOptions() ([]stan.SubscriptionOption, error) {
	var options []stan.SubscriptionOption

	if n.metadata.durableSubscriptionName != "" {
		options = append(options, stan.DurableName(n.metadata.durableSubscriptionName))
	}

	switch {
	case n.metadata.deliverNew == deliverNewTrue:
		options = append(options, stan.StartAt(pb.StartPosition_NewOnly))
	case n.metadata.startAtSequence >= 1: // messages index start from 1, this is a valid check
		options = append(options, stan.StartAtSequence(n.metadata.startAtSequence))
	case n.metadata.startWithLastReceived == startWithLastReceivedTrue:
		options = append(options, stan.StartWithLastReceived())
	case n.metadata.deliverAll == deliverAllTrue:
		options = append(options, stan.DeliverAllAvailable())
	case n.metadata.startAtTimeDelta > (1 * time.Nanosecond): // as long as its a valid time.Duration
		options = append(options, stan.StartAtTimeDelta(n.metadata.startAtTimeDelta))
	case n.metadata.startAtTime != "":
		if n.metadata.startAtTimeFormat != "" {
			startTime, err := time.Parse(n.metadata.startAtTimeFormat, n.metadata.startAtTime)
			if err != nil {
				return nil, err
			}
			options = append(options, stan.StartAtTime(startTime))
		}
	}

	// default is auto ACK. switching to manual ACK since processing errors need to be handled
	options = append(options, stan.SetManualAckMode())

	// check if set the ack options.
	if n.metadata.ackWaitTime > (1 * time.Nanosecond) {
		options = append(options, stan.AckWait(n.metadata.ackWaitTime))
	}
	if n.metadata.maxInFlight >= 1 {
		options = append(options, stan.MaxInflight(int(n.metadata.maxInFlight)))
	}

	return options, nil
}

const inputs = "ABCDEFGHIJKLMNOPQRSTUVWXYZ1234567890"

// generates a random string of length 20.
func genRandomString(n int) string {
	b := make([]byte, n)
	s := rand.NewSource(int64(time.Now().Nanosecond()))
	for i := range b {
		b[i] = inputs[s.Int63()%int64(len(inputs))]
	}
	clientID := string(b)

	return clientID
}

func (n *natsStreamingPubSub) Close() error {
	return n.natStreamingConn.Close()
}

func (n *natsStreamingPubSub) Features() []pubsub.Feature {
	return nil
}<|MERGE_RESOLUTION|>--- conflicted
+++ resolved
@@ -239,19 +239,11 @@
 			Topic: req.Topic,
 			Data:  natsMsg.Data,
 		}
-<<<<<<< HEAD
-		b := n.backOffConfig.NewBackOffWithContext(ctx)
-
-		rerr := retry.NotifyRecover(func() error {
-			n.logger.Debugf("Processing NATS Streaming message %s/%d", natsMsg.Subject, natsMsg.Sequence)
+
+		n.logger.Debugf("Processing NATS Streaming message %s/%d", natsMsg.Subject, natsMsg.Sequence)
+
+		f := func() {
 			herr := handler(ctx, &msg)
-=======
-
-		n.logger.Debugf("Processing NATS Streaming message %s/%d", natsMsg.Subject, natsMsg.Sequence)
-
-		f := func() {
-			herr := handler(n.ctx, &msg)
->>>>>>> d38957ae
 			if herr == nil {
 				natsMsg.Ack()
 			}
